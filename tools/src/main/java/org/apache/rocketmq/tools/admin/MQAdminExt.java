--- conflicted
+++ resolved
@@ -97,15 +97,11 @@
         final String globalWhiteAddrs) throws RemotingException, MQBrokerException,
         InterruptedException, MQClientException;
 
-<<<<<<< HEAD
     void updateGlobalWhiteAddrConfig(final String addr, final String globalWhiteAddrs, String aclFileFullPath)throws RemotingException, MQBrokerException,
         InterruptedException, MQClientException;
 
-    ClusterAclVersionInfo examineBrokerClusterAclVersionInfo(final String addr) throws RemotingException, MQBrokerException,
-=======
     ClusterAclVersionInfo examineBrokerClusterAclVersionInfo(
         final String addr) throws RemotingException, MQBrokerException,
->>>>>>> ef37465e
         InterruptedException, MQClientException;
 
     AclConfig examineBrokerClusterAclConfig(final String addr) throws RemotingException, MQBrokerException,
@@ -188,9 +184,6 @@
     void deleteTopicInBroker(final Set<String> addrs, final String topic) throws RemotingException, MQBrokerException,
         InterruptedException, MQClientException;
 
-<<<<<<< HEAD
-    void deleteTopicInNameServer(final Set<String> addrs, final String topic, String clusterName) throws RemotingException, MQBrokerException,
-=======
     AdminToolResult<BrokerOperatorResult> deleteTopicInBrokerConcurrent(Set<String> addrs, String topic);
 
     void deleteTopicInNameServer(final Set<String> addrs,
@@ -200,7 +193,6 @@
     void deleteTopicInNameServer(final Set<String> addrs,
         final String clusterName,
         final String topic) throws RemotingException, MQBrokerException,
->>>>>>> ef37465e
         InterruptedException, MQClientException;
 
     void deleteSubscriptionGroup(final String addr, String groupName) throws RemotingException, MQBrokerException,
