--- conflicted
+++ resolved
@@ -445,7 +445,6 @@
     void handleScheduleMessageService(BrokerRole brokerRole);
 
     /**
-<<<<<<< HEAD
      * Will be triggered when a new message is appended to commit log.
      * @param msg the msg that is appended to commit log
      * @param result append message result
@@ -580,7 +579,8 @@
      * @return topic config info
      */
     Optional<TopicConfig> getTopicConfig(String topic);
-=======
+
+    /**
      * Clean unused lmq topic.
      * When calling to clean up the lmq topic,
      * the lmq topic cannot be used to write messages at the same time,
@@ -589,5 +589,4 @@
      * @param topic lmq topic
      */
     void cleanUnusedLmqTopic(String topic);
->>>>>>> 13933297
 }